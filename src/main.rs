mod config;
mod state;
mod worker;

use std::collections::{HashMap, VecDeque};
use std::io::{self, Stdout};
use std::path::PathBuf;
use std::process::Command;
use std::time::{Duration, Instant};

use anyhow::{Context, Result};
use crossterm::event::{self, Event, KeyCode, KeyEvent, KeyEventKind, KeyModifiers};
use crossterm::terminal::{disable_raw_mode, enable_raw_mode};
use ratatui::Terminal;
use ratatui::backend::CrosstermBackend;
use ratatui::layout::{Constraint, Direction, Layout, Rect};
use ratatui::style::{Color, Modifier, Style};
use ratatui::text::{Line, Span};
use ratatui::widgets::{Block, Borders, Cell, Clear, Paragraph, Row, Table, Wrap};

use crate::config::{Config, Workflow};
use crate::state::{ActionLogEntry, StateStore};
use time::{OffsetDateTime, format_description::well_known::Rfc3339};
use worker::{
    CreateWorkerRequest, ExistingWorktree, PermissionDecision, PermissionRequest, WorkerEvent,
    WorkerEventReceiver, WorkerHandle, WorkerId, WorkerSnapshot, WorkerStatus,
    list_existing_worktrees, spawn_worker_system,
};

const GLOBAL_LOG_CAPACITY: usize = 64;

fn main() -> Result<()> {
    enable_raw_mode()?;
    let mut stdout = io::stdout();
    crossterm::execute!(stdout, crossterm::terminal::EnterAlternateScreen)?;
    let backend = CrosstermBackend::new(stdout);
    let mut terminal = Terminal::new(backend)?;
    let result = run_app(&mut terminal);
    disable_raw_mode()?;
    crossterm::execute!(
        terminal.backend_mut(),
        crossterm::terminal::LeaveAlternateScreen,
        crossterm::cursor::Show
    )?;
    result
}

fn run_app(terminal: &mut Terminal<CrosstermBackend<Stdout>>) -> Result<()> {
    let mut app = App::new()?;
    let mut last_tick = Instant::now();
    let tick_rate = Duration::from_millis(50);

    loop {
        // Check for interactive mode request
        if let Some(request) = app.pending_interactive_mode.take() {
            // Suspend TUI
            disable_raw_mode()?;
            crossterm::execute!(
                terminal.backend_mut(),
                crossterm::terminal::LeaveAlternateScreen,
                crossterm::cursor::Show
            )?;

            // Display info and wait for user
            println!("\n=== Interactive Claude Code Session ===");
            println!("Worker: {}", request.worker_name);
            println!("Worktree: {}", request.worktree_path.display());
            println!("\nPress Enter to start Claude Code CLI...");

            let mut input = String::new();
            io::stdin().read_line(&mut input)?;

            // Launch Claude Code CLI (non-headless mode)
            let status = Command::new("claude")
                .current_dir(&request.worktree_path)
                .status();

            match status {
                Ok(exit_status) => {
                    println!("\nClaude Code exited with: {:?}", exit_status);
                }
                Err(err) => {
                    println!("\nFailed to launch Claude Code: {}", err);
                    println!("Make sure 'claude' command is available in your PATH");
                }
            }

            println!("\nPress Enter to return to TUI...");
            input.clear();
            io::stdin().read_line(&mut input)?;

            // Resume TUI
            enable_raw_mode()?;
            crossterm::execute!(
                terminal.backend_mut(),
                crossterm::terminal::EnterAlternateScreen
            )?;
            terminal.clear()?;

            app.push_log(format!(
                "インタラクティブセッションから復帰しました ({})",
                request.worker_name
            ));

            continue;
        }

        terminal.draw(|frame| app.render(frame))?;

        let timeout = tick_rate
            .checked_sub(last_tick.elapsed())
            .unwrap_or_else(|| Duration::from_secs(0));

        if event::poll(timeout)? {
            if let Event::Key(key_event) = event::read()? {
                if key_event.kind == KeyEventKind::Press {
                    if app.handle_key(key_event) {
                        break;
                    }
                }
            }
        }

        if last_tick.elapsed() >= tick_rate {
            app.on_tick();
            last_tick = Instant::now();
        }
    }

    Ok(())
}

struct App {
    repo_root: std::path::PathBuf,
    manager: WorkerHandle,
    event_rx: WorkerEventReceiver,
    state_store: StateStore,
    workflows: Vec<Workflow>,
    selected_workflow_idx: usize,
    workers: Vec<WorkerView>,
    selected: usize,
    show_help: bool,
    show_logs: bool,
    log_messages: VecDeque<String>,
    log_scroll: usize,
    status_filter: Option<WorkerStatus>,
    input_mode: Option<InputMode>,
    log_view_mode: LogViewMode,
    selected_step: usize,
    animation_frame: usize,
<<<<<<< HEAD
    permission_prompt: Option<PermissionPromptState>,
    permission_tracker: HashMap<u64, PermissionTrackerEntry>,
=======
    pending_interactive_mode: Option<InteractiveRequest>,
}

struct InteractiveRequest {
    worker_name: String,
    worktree_path: PathBuf,
>>>>>>> a4889f50
}

impl App {
    fn new() -> Result<Self> {
        let repo_root = std::env::current_dir().context("failed to determine repository root")?;
        let config_path = repo_root.join("workflows.json");
        let loaded = Config::load(&config_path).context("failed to load workflow configuration")?;
        let config = if loaded.workflows.is_empty() {
            Config::default()
        } else {
            loaded
        };

        let state_store = StateStore::new(repo_root.join(".gensui/state"))?;

        let mut workflows = config.workflows.clone();
        let default_idx = config
            .default_workflow
            .as_ref()
            .and_then(|name| workflows.iter().position(|wf| &wf.name == name))
            .unwrap_or(0);
        if workflows.is_empty() {
            workflows = Config::default().workflows;
        }
        let selected_workflow_idx = if workflows.is_empty() {
            0
        } else {
            default_idx.min(workflows.len() - 1)
        };

        // Don't restore workers to UI - they are not running in WorkerManager
        // Only restore action logs for history
        let mut log_messages = VecDeque::with_capacity(GLOBAL_LOG_CAPACITY);
        let history = state_store.load_action_log(GLOBAL_LOG_CAPACITY)?;
        for entry in history {
            log_messages.push_back(format_action_log(&entry));
        }

        let (manager, event_rx) = spawn_worker_system(repo_root.clone(), config)?;

        Ok(Self {
            repo_root,
            manager,
            event_rx,
            state_store,
            workflows,
            selected_workflow_idx,
            workers: Vec::new(),
            selected: 0,
            show_help: false,
            show_logs: false,
            log_messages,
            log_scroll: 0,
            status_filter: None,
            input_mode: None,
            log_view_mode: LogViewMode::Overview,
            selected_step: 0,
            animation_frame: 0,
<<<<<<< HEAD
            permission_prompt: None,
            permission_tracker: HashMap::new(),
=======
            pending_interactive_mode: None,
>>>>>>> a4889f50
        })
    }

    fn handle_key(&mut self, key_event: KeyEvent) -> bool {
        if let Some(prompt) = self.permission_prompt.as_mut() {
            match key_event.code {
                KeyCode::Left | KeyCode::Right | KeyCode::Char('h') | KeyCode::Char('l') => {
                    if !key_event.modifiers.contains(KeyModifiers::CONTROL)
                        && !key_event.modifiers.contains(KeyModifiers::ALT)
                    {
                        prompt.toggle();
                    }
                }
                KeyCode::Char('y') if key_event.modifiers.is_empty() => {
                    let decision = PermissionDecision::Allow;
                    self.submit_permission_decision(decision);
                }
                KeyCode::Char('n') if key_event.modifiers.is_empty() => {
                    let decision = PermissionDecision::Deny;
                    self.submit_permission_decision(decision);
                }
                KeyCode::Enter => {
                    let decision = prompt.selection;
                    self.submit_permission_decision(decision);
                }
                KeyCode::Esc => {
                    self.submit_permission_decision(PermissionDecision::Deny);
                }
                _ => {}
            }
            return false;
        }

        if let Some(mode) = self.input_mode.as_mut() {
            match mode {
                InputMode::FreePrompt {
                    buffer,
                    force_new,
                    permission_mode,
                } => match key_event.code {
                    KeyCode::Esc => {
                        self.input_mode = None;
                    }
                    KeyCode::Enter => {
                        let prompt = buffer.trim().to_string();
                        let is_force_new = *force_new;
                        let mode = permission_mode.clone();
                        self.input_mode = None;
                        if !prompt.is_empty() {
                            self.submit_free_prompt(prompt, is_force_new, mode);
                        } else {
                            self.push_log("空の指示は送信されませんでした".into());
                        }
                    }
                    KeyCode::Backspace => {
                        buffer.pop();
                    }
                    KeyCode::Tab => {
                        buffer.push('\t');
                    }
                    KeyCode::Char('p') if key_event.modifiers.contains(KeyModifiers::CONTROL) => {
                        // Cycle through: None -> "plan" -> "acceptEdits" -> None
                        *permission_mode = match permission_mode.as_deref() {
                            None => Some("plan".to_string()),
                            Some("plan") => Some("acceptEdits".to_string()),
                            Some("acceptEdits") => None,
                            _ => None,
                        };
                    }
                    KeyCode::Char(c) => {
                        if !key_event.modifiers.contains(KeyModifiers::CONTROL)
                            && !key_event.modifiers.contains(KeyModifiers::ALT)
                        {
                            buffer.push(c);
                        }
                    }
                    _ => {}
                },
                InputMode::CreateWorkerSelection { selected } => match key_event.code {
                    KeyCode::Esc => {
                        self.input_mode = None;
                    }
                    KeyCode::Enter => {
                        let choice = *selected;
                        self.input_mode = None;
                        if choice == 0 {
                            // Run workflow
                            self.enqueue_create_worker();
                        } else if choice == 1 {
                            // Free input - always create new worker
                            self.input_mode = Some(InputMode::FreePrompt {
                                buffer: String::new(),
                                force_new: true,
                                permission_mode: None,
                            });
                        } else {
                            // Use existing worktree
                            self.show_worktree_selection();
                        }
                    }
                    KeyCode::Up | KeyCode::Char('k') => {
                        *selected = selected.saturating_sub(1);
                    }
                    KeyCode::Down | KeyCode::Char('j') => {
                        *selected = (*selected + 1).min(2);
                    }
                    _ => {}
                },
                InputMode::WorktreeSelection {
                    worktrees,
                    selected,
                } => match key_event.code {
                    KeyCode::Esc => {
                        self.input_mode = None;
                    }
                    KeyCode::Enter => {
                        if let Some(worktree) = worktrees.get(*selected) {
                            let worktree_path = worktree.path.clone();
                            let branch = worktree.branch.clone();
                            self.input_mode = None;
                            self.enqueue_create_worker_with_worktree(worktree_path, branch);
                        }
                    }
                    KeyCode::Up | KeyCode::Char('k') => {
                        *selected = selected.saturating_sub(1);
                    }
                    KeyCode::Down | KeyCode::Char('j') => {
                        let max_idx = worktrees.len().saturating_sub(1);
                        *selected = (*selected + 1).min(max_idx);
                    }
                    _ => {}
                },
            }
            return false;
        }

        match key_event.code {
            KeyCode::Char('q') => return true,
            KeyCode::Char('c') => self.show_create_selection(),
            KeyCode::Char('d') => self.enqueue_delete_worker(),
            KeyCode::Char('r') => self.enqueue_restart_worker(),
            KeyCode::Char('i') => self.start_free_prompt(),
            KeyCode::Char('h') => self.toggle_help(),
            KeyCode::Char('l') => self.toggle_logs(),
            KeyCode::Char('w') => self.cycle_workflow(),
            KeyCode::Char('a') => self.cycle_filter(),
            KeyCode::Tab => {
                if self.show_logs {
                    self.switch_log_tab_next();
                }
            }
            KeyCode::BackTab => {
                if self.show_logs {
                    self.switch_log_tab_prev();
                }
            }
            KeyCode::Enter => {
                if self.show_logs && self.log_view_mode == LogViewMode::Overview {
                    self.enter_detail_from_overview();
                }
            }
            KeyCode::Esc => {
                if self.show_logs
                    && (self.log_view_mode == LogViewMode::Detail
                        || self.log_view_mode == LogViewMode::Raw)
                {
                    self.back_to_overview();
                }
            }
            KeyCode::Up | KeyCode::Char('k') => {
                if self.show_logs {
                    match self.log_view_mode {
                        LogViewMode::Overview => self.select_step_up(),
                        LogViewMode::Detail | LogViewMode::Raw => self.scroll_log_up(),
                    }
                } else {
                    self.select_previous();
                }
            }
            KeyCode::Down | KeyCode::Char('j') => {
                if self.show_logs {
                    match self.log_view_mode {
                        LogViewMode::Overview => self.select_step_down(),
                        LogViewMode::Detail | LogViewMode::Raw => self.scroll_log_down(),
                    }
                } else {
                    self.select_next();
                }
            }
            KeyCode::Home => {
                if self.show_logs {
                    self.scroll_log_home();
                } else {
                    self.select_first();
                }
            }
            KeyCode::End => {
                if self.show_logs {
                    self.scroll_log_end();
                } else {
                    self.select_last();
                }
            }
            KeyCode::PageUp => {
                if self.show_logs {
                    self.scroll_log_page_up();
                }
            }
            KeyCode::PageDown => {
                if self.show_logs {
                    self.scroll_log_page_down();
                }
            }
            KeyCode::Char('C') if key_event.modifiers.contains(KeyModifiers::SHIFT) => {
                self.compact_logs()
            }
            KeyCode::Char('I') if key_event.modifiers.contains(KeyModifiers::SHIFT) => {
                self.start_interactive_prompt()
            }
            _ => {}
        }

        false
    }

    fn enqueue_create_worker(&mut self) {
        let mut request = CreateWorkerRequest::default();
        request.workflow = self
            .workflows
            .get(self.selected_workflow_idx)
            .map(|wf| wf.name.clone());

        if let Err(err) = self.manager.create_worker(request) {
            self.push_log(format!("ワーカー作成に失敗しました: {err}"));
        }
    }

    fn enqueue_delete_worker(&mut self) {
        if let Some(id) = self.selected_worker_id() {
            // Check if this is an archived worker
            if let Some(worker) = self.workers.iter().find(|w| w.snapshot.id == id) {
                if worker.snapshot.status == WorkerStatus::Archived {
                    // For archived workers, just delete the state file
                    if let Err(err) = self.state_store.delete_worker(&worker.snapshot.name) {
                        self.push_log(format!("アーカイブ削除に失敗しました: {err}"));
                    } else {
                        // Remove from UI
                        if let Some(pos) = self.workers.iter().position(|w| w.snapshot.id == id) {
                            let worker = self.workers.remove(pos);
                            self.push_log(format!(
                                "アーカイブを削除しました: {}",
                                worker.snapshot.name
                            ));
                            self.clamp_selection();
                        }
                    }
                    return;
                }
            }

            if let Err(err) = self.manager.delete_worker(id) {
                self.push_log(format!("ワーカー削除に失敗しました ({:?}): {err}", id));
            }
        }
    }

    fn enqueue_restart_worker(&mut self) {
        if let Some(id) = self.selected_worker_id() {
            // Check if this is an archived worker
            if let Some(worker) = self.workers.iter().find(|w| w.snapshot.id == id) {
                if worker.snapshot.status == WorkerStatus::Archived {
                    self.push_log("アーカイブされたワーカーは再起動できません".to_string());
                    return;
                }
            }

            if let Err(err) = self.manager.restart_worker(id) {
                self.push_log(format!("ワーカー再起動に失敗しました ({:?}): {err}", id));
            }
        }
    }

    fn toggle_help(&mut self) {
        self.show_help = !self.show_help;
    }

    fn toggle_logs(&mut self) {
        self.show_logs = !self.show_logs;
        // Reset scroll and view mode when opening logs
        if self.show_logs {
            self.log_scroll = 0;
            self.log_view_mode = LogViewMode::Overview;
            self.selected_step = 0;
            // Clamp selected_step to valid range
            if let Some(view) = self.selected_worker_view() {
                if !view.structured_logs.is_empty() {
                    self.selected_step = self.selected_step.min(view.structured_logs.len() - 1);
                } else {
                    self.selected_step = 0;
                }
            } else {
                self.selected_step = 0;
            }
        }
    }

    fn scroll_log_up(&mut self) {
        self.log_scroll = self.log_scroll.saturating_sub(1);
    }

    fn scroll_log_down(&mut self) {
        let max_scroll = self.get_log_max_scroll();
        if self.log_scroll < max_scroll {
            self.log_scroll += 1;
        }
    }

    fn scroll_log_home(&mut self) {
        self.log_scroll = 0;
    }

    fn scroll_log_end(&mut self) {
        self.log_scroll = self.get_log_max_scroll();
    }

    fn scroll_log_page_up(&mut self) {
        self.log_scroll = self.log_scroll.saturating_sub(10);
    }

    fn scroll_log_page_down(&mut self) {
        let new_scroll = self.log_scroll.saturating_add(10);
        self.log_scroll = new_scroll.min(self.get_log_max_scroll());
    }

    fn get_log_max_scroll(&self) -> usize {
        match self.log_view_mode {
            LogViewMode::Raw => self.log_messages.len().saturating_sub(1),
            _ => {
                if let Some(view) = self.selected_worker_view() {
                    view.logs.len().saturating_sub(1)
                } else {
                    self.log_messages.len().saturating_sub(1)
                }
            }
        }
    }

    fn compact_logs(&mut self) {
        while self.log_messages.len() > 4 {
            self.log_messages.pop_front();
        }
        self.push_log("アクションログを圧縮しました".into());
    }

    fn switch_log_tab_next(&mut self) {
        let next_mode = match self.log_view_mode {
            LogViewMode::Overview => LogViewMode::Detail,
            LogViewMode::Detail => LogViewMode::Raw,
            LogViewMode::Raw => LogViewMode::Overview,
        };

        // Only switch to Detail if a valid step is available
        if matches!(next_mode, LogViewMode::Detail) {
            if let Some(view) = self.selected_worker_view() {
                if !view.structured_logs.is_empty() {
                    // Clamp selected_step to valid range
                    self.selected_step = self.selected_step.min(view.structured_logs.len() - 1);
                    self.log_view_mode = next_mode;
                }
            }
        } else {
            self.log_view_mode = next_mode;
        }
        self.log_scroll = 0;
    }

    fn switch_log_tab_prev(&mut self) {
        let next_mode = match self.log_view_mode {
            LogViewMode::Overview => LogViewMode::Raw,
            LogViewMode::Raw => LogViewMode::Detail,
            LogViewMode::Detail => LogViewMode::Overview,
        };

        // Only switch to Detail if a valid step is available
        if matches!(next_mode, LogViewMode::Detail) {
            if let Some(view) = self.selected_worker_view() {
                if !view.structured_logs.is_empty() {
                    // Clamp selected_step to valid range
                    self.selected_step = self.selected_step.min(view.structured_logs.len() - 1);
                    self.log_view_mode = next_mode;
                }
            }
        } else {
            self.log_view_mode = next_mode;
        }
        self.log_scroll = 0;
    }

    fn select_step_up(&mut self) {
        self.selected_step = self.selected_step.saturating_sub(1);
    }

    fn select_step_down(&mut self) {
        if let Some(view) = self.selected_worker_view() {
            if !view.structured_logs.is_empty() {
                let max = view.structured_logs.len() - 1;
                self.selected_step = (self.selected_step + 1).min(max);
            }
        }
    }

    fn enter_detail_from_overview(&mut self) {
        // Only enter detail if a valid step is selected
        if let Some(view) = self.selected_worker_view() {
            if self.selected_step < view.structured_logs.len() {
                self.log_view_mode = LogViewMode::Detail;
                self.log_scroll = 0;
            }
        }
    }

    fn back_to_overview(&mut self) {
        self.log_view_mode = LogViewMode::Overview;
        self.log_scroll = 0;
    }

    fn cycle_filter(&mut self) {
        self.status_filter = match self.status_filter {
            None => Some(WorkerStatus::Running),
            Some(WorkerStatus::Running) => Some(WorkerStatus::Paused),
            Some(WorkerStatus::Paused) => Some(WorkerStatus::Failed),
            Some(WorkerStatus::Failed) => Some(WorkerStatus::Idle),
            Some(WorkerStatus::Idle) => Some(WorkerStatus::Archived),
            Some(WorkerStatus::Archived) => None,
        };
        self.push_log("ステータスフィルタを更新しました".into());
        self.selected = 0;
        self.clamp_selection();
    }

    fn cycle_workflow(&mut self) {
        if self.workflows.is_empty() {
            return;
        }
        self.selected_workflow_idx = (self.selected_workflow_idx + 1) % self.workflows.len();
        let name = self.current_workflow_name().to_string();
        let desc = self
            .workflows
            .get(self.selected_workflow_idx)
            .and_then(|wf| wf.description.as_deref())
            .unwrap_or("説明なし");
        self.push_log(format!(
            "使用するワークフローを '{}' に切り替えました ({})",
            name, desc
        ));
    }

    fn show_create_selection(&mut self) {
        self.input_mode = Some(InputMode::CreateWorkerSelection { selected: 0 });
    }

    fn show_worktree_selection(&mut self) {
        match list_existing_worktrees(&self.repo_root) {
            Ok(worktrees) => {
                if worktrees.is_empty() {
                    self.push_log("既存のworktreeが見つかりませんでした".to_string());
                    return;
                }
                self.input_mode = Some(InputMode::WorktreeSelection {
                    worktrees,
                    selected: 0,
                });
            }
            Err(err) => {
                self.push_log(format!("worktreeの一覧取得に失敗しました: {err}"));
            }
        }
    }

    fn enqueue_create_worker_with_worktree(
        &mut self,
        worktree_path: std::path::PathBuf,
        branch: String,
    ) {
        let mut request = CreateWorkerRequest::default();
        request.workflow = self
            .workflows
            .get(self.selected_workflow_idx)
            .map(|wf| wf.name.clone());
        request.existing_worktree = Some((worktree_path.clone(), branch.clone()));

        if let Err(err) = self.manager.create_worker(request) {
            self.push_log(format!("ワーカー作成に失敗しました: {err}"));
        } else {
            self.push_log(format!(
                "既存worktree '{}'でワーカーを作成しました",
                worktree_path.display()
            ));
        }
    }

    fn start_free_prompt(&mut self) {
        self.input_mode = Some(InputMode::FreePrompt {
            buffer: String::new(),
            force_new: false,
            permission_mode: None,
        });
    }

<<<<<<< HEAD
    fn submit_free_prompt(
        &mut self,
        prompt: String,
        force_new: bool,
        permission_mode: Option<String>,
    ) {
=======
    fn start_interactive_prompt(&mut self) {
        // Get selected worker
        if let Some(worker_id) = self.selected_worker_id() {
            if let Some(worker) = self.workers.iter().find(|w| w.snapshot.id == worker_id) {
                // Check if archived
                if worker.snapshot.status == WorkerStatus::Archived {
                    self.push_log("アーカイブされたワーカーではインタラクティブモードを使用できません".to_string());
                    return;
                }

                let worktree_path = self.repo_root.join(&worker.snapshot.worktree);
                let worker_name = worker.snapshot.name.clone();

                self.pending_interactive_mode = Some(InteractiveRequest {
                    worker_name,
                    worktree_path,
                });
            }
        } else {
            self.push_log("ワーカーを選択してください".to_string());
        }
    }

    fn submit_free_prompt(&mut self, prompt: String, force_new: bool, permission_mode: Option<String>) {
>>>>>>> a4889f50
        let trimmed = prompt.trim();
        if trimmed.is_empty() {
            self.push_log("空の指示は送信されませんでした".into());
            return;
        }

        // Check if a worker is selected (only if not forcing new worker creation)
        if !force_new {
            let visible = self.visible_indices();
            if !visible.is_empty() && self.selected < visible.len() {
                // Worker is selected - send continuation to existing worker
                let worker_index = visible[self.selected];
                if let Some(worker) = self.workers.get(worker_index) {
                    // Check if archived
                    if worker.snapshot.status == WorkerStatus::Archived {
                        self.push_log(
                            "アーカイブされたワーカーには追加指示を送信できません".to_string(),
                        );
                        return;
                    }

                    let worker_id = worker.snapshot.id;
                    match self.manager.continue_worker(
                        worker_id,
                        trimmed.to_string(),
                        permission_mode.clone(),
                    ) {
                        Ok(_) => {
                            let mode_str = permission_mode_label(&permission_mode);
                            self.push_log(format!(
                                "追加指示を送信しました (worker-{}, {}): {}",
                                worker_id.0, mode_str, trimmed
                            ));
                        }
                        Err(err) => {
                            self.push_log(format!("追加指示の送信に失敗しました: {err}"));
                        }
                    }
                    return;
                }
            }
        }

        // No worker selected or force_new is true - create new worker
        let mut request = CreateWorkerRequest::default();
        request.free_prompt = Some(trimmed.to_string());
        request.permission_mode = permission_mode.clone();

        match self.manager.create_worker(request) {
            Ok(_) => {
                let mode_str = permission_mode_label(&permission_mode);
                self.push_log(format!(
                    "自由指示を送信しました ({}): {}",
                    mode_str, trimmed
                ));
            }
            Err(err) => {
                self.push_log(format!("自由指示の作成に失敗しました: {err}"));
            }
        }
    }

    fn submit_permission_decision(&mut self, decision: PermissionDecision) {
        if let Some(prompt) = self.permission_prompt.take() {
            if let Err(err) = self.manager.respond_permission(
                prompt.worker_id,
                prompt.request.request_id,
                decision,
            ) {
                self.push_log_with_worker(
                    Some(&prompt.worker_name),
                    format!("権限応答の送信に失敗しました: {err}"),
                );
            } else {
                self.permission_tracker.insert(
                    prompt.request.request_id,
                    PermissionTrackerEntry {
                        worker_name: prompt.worker_name,
                        step_name: prompt.request.step_name.clone(),
                    },
                );
            }
        }
    }

    fn handle_permission_requested(&mut self, id: WorkerId, request: PermissionRequest) {
        let worker_name = self
            .worker_name_by_id(id)
            .unwrap_or_else(|| format!("worker-{}", id.0));
        let tools_text = Self::describe_allowed_tools(&request.allowed_tools);
        let mode_text = permission_mode_label(&request.permission_mode).to_string();
        let step_name = request.step_name.clone();

        self.permission_prompt = Some(PermissionPromptState {
            worker_id: id,
            worker_name: worker_name.clone(),
            request,
            selection: PermissionDecision::Allow,
        });

        self.permission_tracker.insert(
            self.permission_prompt
                .as_ref()
                .map(|prompt| prompt.request.request_id)
                .unwrap(),
            PermissionTrackerEntry {
                worker_name: worker_name.clone(),
                step_name: step_name.clone(),
            },
        );

        self.add_worker_log(
            id,
            format!(
                "権限確認待ち: ステップ='{}', ツール={}, モード={}",
                step_name, tools_text, mode_text
            ),
        );

        self.push_log_with_worker(
            Some(&worker_name),
            format!(
                "ステップ '{}' の権限確認を受信しました (ツール: {}, モード: {})",
                step_name, tools_text, mode_text
            ),
        );
    }

    fn handle_permission_resolved(
        &mut self,
        id: WorkerId,
        request_id: u64,
        decision: PermissionDecision,
    ) {
        if let Some(current) = self.permission_prompt.as_ref() {
            if current.request.request_id == request_id {
                self.permission_prompt = None;
            }
        }

        let tracker = self.permission_tracker.remove(&request_id);
        let worker_name = tracker
            .as_ref()
            .map(|entry| entry.worker_name.clone())
            .or_else(|| self.worker_name_by_id(id))
            .unwrap_or_else(|| format!("worker-{}", id.0));
        let step_name = tracker.as_ref().map(|entry| entry.step_name.clone());

        let action_text = match decision {
            PermissionDecision::Allow => "許可",
            PermissionDecision::Deny => "拒否",
        };

        let message = if let Some(step) = step_name.clone() {
            format!("ステップ '{}' の権限を{}しました", step, action_text)
        } else {
            format!("権限リクエスト (#{}) を{}しました", request_id, action_text)
        };

        self.add_worker_log(id, message.clone());
        self.push_log_with_worker(Some(&worker_name), message);
    }

    fn worker_name_by_id(&self, id: WorkerId) -> Option<String> {
        self.workers
            .iter()
            .find(|view| view.snapshot.id == id)
            .map(|view| view.snapshot.name.clone())
    }

    fn describe_allowed_tools(tools: &Option<Vec<String>>) -> String {
        match tools {
            None => "制限なし".to_string(),
            Some(list) if list.is_empty() => "なし".to_string(),
            Some(list) => list.join(", "),
        }
    }

    fn select_next(&mut self) {
        let count = self.visible_indices().len();
        if count == 0 {
            self.selected = 0;
            return;
        }
        self.selected = (self.selected + 1).min(count.saturating_sub(1));
        // Reset log view state when switching workers
        self.selected_step = 0;
        self.log_scroll = 0;
    }

    fn select_previous(&mut self) {
        if self.selected > 0 {
            self.selected -= 1;
            // Reset log view state when switching workers
            self.selected_step = 0;
            self.log_scroll = 0;
        }
    }

    fn select_first(&mut self) {
        self.selected = 0;
        // Reset log view state when switching workers
        self.selected_step = 0;
        self.log_scroll = 0;
    }

    fn select_last(&mut self) {
        let count = self.visible_indices().len();
        if count == 0 {
            self.selected = 0;
        } else {
            self.selected = count - 1;
        }
        // Reset log view state when switching workers
        self.selected_step = 0;
        self.log_scroll = 0;
    }

    fn on_tick(&mut self) {
        self.poll_events();
        self.clamp_selection();
        self.animation_frame = self.animation_frame.wrapping_add(1);
    }

    fn poll_events(&mut self) {
        while let Ok(event) = self.event_rx.try_recv() {
            match event {
                WorkerEvent::Created(snapshot) => {
                    self.add_or_update_worker(snapshot.clone());
                    self.push_log_with_worker(
                        Some(&snapshot.name),
                        format!(
                            "{} をプロビジョニングしました (workflow: {}, steps: {})",
                            snapshot.name, snapshot.workflow, snapshot.total_steps
                        ),
                    );
                }
                WorkerEvent::Updated(snapshot) => {
                    self.add_or_update_worker(snapshot.clone());
                    self.push_log_with_worker(
                        Some(&snapshot.name),
                        format!("{}: {}", snapshot.name, snapshot.last_event),
                    );
                }
                WorkerEvent::Log { id, line } => {
                    self.add_worker_log(id, line);
                }
                WorkerEvent::Deleted { id, message } => {
                    let worker_name = self
                        .workers
                        .iter()
                        .find(|view| view.snapshot.id == id)
                        .map(|view| view.snapshot.name.clone());
                    self.remove_worker(id);
                    if let Some(name) = worker_name {
                        self.push_log_with_worker(Some(&name), message);
                    } else {
                        self.push_log(message);
                    }
                }
                WorkerEvent::Error { id, message } => {
                    if let Some(worker_id) = id {
                        self.add_worker_log(worker_id, format!("エラー: {message}"));
                        if let Some(name) = self
                            .workers
                            .iter()
                            .find(|view| view.snapshot.id == worker_id)
                            .map(|view| view.snapshot.name.clone())
                        {
                            self.push_log_with_worker(Some(&name), format!("エラー: {message}"));
                            continue;
                        }
                    }
                    self.push_log(format!("エラー: {message}"));
                }
                WorkerEvent::PermissionRequested { id, request } => {
                    self.handle_permission_requested(id, request);
                }
                WorkerEvent::PermissionResolved {
                    id,
                    request_id,
                    decision,
                } => {
                    self.handle_permission_resolved(id, request_id, decision);
                }
            }
        }
    }

    fn render(&self, frame: &mut ratatui::Frame<'_>) {
        let layout = Layout::default()
            .direction(Direction::Vertical)
            .constraints([
                Constraint::Length(3),
                Constraint::Min(8),
                Constraint::Length(5),
            ])
            .split(frame.area());

        self.render_header(frame, layout[0]);
        self.render_table(frame, layout[1]);
        self.render_footer(frame, layout[2]);

        if self.show_logs {
            self.render_log_modal(frame);
        }

        if self.show_help {
            self.render_modal(frame, 60, 50, "Help", self.help_lines());
        }

        if let Some(prompt) = &self.permission_prompt {
            self.render_permission_modal(frame, prompt);
        }

        if let Some(input_mode) = &self.input_mode {
            match input_mode {
                InputMode::FreePrompt {
                    buffer,
                    permission_mode,
                    ..
                } => {
                    self.render_prompt_modal(frame, buffer, permission_mode);
                }
                InputMode::CreateWorkerSelection { selected } => {
                    self.render_create_selection_modal(frame, *selected);
                }
                InputMode::WorktreeSelection {
                    worktrees,
                    selected,
                } => {
                    self.render_worktree_selection_modal(frame, worktrees, *selected);
                }
            }
        }
    }

    fn render_header(&self, frame: &mut ratatui::Frame<'_>, area: Rect) {
        let total = self.workers.len();
        let filter_label = self
            .status_filter
            .map(|status| status.label().to_string())
            .unwrap_or_else(|| "All".into());

        let line = Line::from(vec![
            Span::styled(
                "Gensui",
                Style::default()
                    .fg(Color::Cyan)
                    .add_modifier(Modifier::BOLD),
            ),
            Span::raw(" – multi-worker dashboard  "),
            Span::raw(format!(
                "Workers: {}  Filter: {}  Workflow: {}",
                total,
                filter_label,
                self.current_workflow_name()
            )),
        ]);

        let header =
            Paragraph::new(line).block(Block::default().borders(Borders::ALL).title("Overview"));
        frame.render_widget(header, area);
    }

    fn render_table(&self, frame: &mut ratatui::Frame<'_>, area: Rect) {
        let visible = self.visible_indices();
        let rows = visible.iter().enumerate().map(|(table_idx, worker_idx)| {
            let worker = &self.workers[*worker_idx];

            // For Running status, don't apply row-level color so cell colors show through
            let mut style = if worker.snapshot.status == WorkerStatus::Running {
                Style::default()
            } else {
                Style::default().fg(status_color(worker.snapshot.status))
            };

            if table_idx == self.selected {
                // For Running workers, only set background (not foreground) to preserve rainbow colors
                if worker.snapshot.status == WorkerStatus::Running {
                    style = style.bg(Color::DarkGray);
                } else {
                    style = style.bg(Color::DarkGray).fg(Color::White);
                }
            }

            // Add spinner and rainbow gradient animation for Running status
            const SPINNER_CHARS: &[&str] = &["⠋", "⠙", "⠹", "⠸", "⠼", "⠴", "⠦", "⠧", "⠇", "⠏"];
            const RAINBOW_COLORS: &[Color] = &[
                Color::Red,
                Color::LightRed,
                Color::Yellow,
                Color::LightYellow,
                Color::Green,
                Color::LightGreen,
                Color::Cyan,
                Color::LightCyan,
                Color::Blue,
                Color::LightBlue,
                Color::Magenta,
                Color::LightMagenta,
            ];

            // Animate per-character colors for Running status (left-to-right flow)
            let (name_cell, status_cell, last_event_cell) =
                if worker.snapshot.status == WorkerStatus::Running {
                    let spinner_idx = self.animation_frame % SPINNER_CHARS.len();
                    let spinner = SPINNER_CHARS[spinner_idx];

                    // Faster animation for smooth flow
                    let slow_frame = self.animation_frame / 3;

                    let is_selected = table_idx == self.selected;

                    // Helper function to create rainbow text with per-character colors
                    let create_rainbow_line = |text: &str| -> Vec<Span> {
                        if text.is_empty() {
                            return vec![Span::raw("")];
                        }

                        let mut spans = Vec::new();
                        let chars_vec: Vec<char> = text.chars().collect();
                        for (char_idx, ch) in chars_vec.iter().enumerate() {
                            let color_idx = (slow_frame + char_idx / 2) % RAINBOW_COLORS.len();
                            let color = RAINBOW_COLORS[color_idx];
                            let mut style = Style::default().fg(color).add_modifier(Modifier::BOLD);
                            if is_selected {
                                style = style.bg(Color::DarkGray);
                            }
                            spans.push(Span::styled(ch.to_string(), style));
                        }
                        spans
                    };

                    let status_text = format!("{} {}", spinner, worker.snapshot.status.label());
                    let sparkles = &["✨", "💫", "⭐", "🌟"];
                    let sparkle_idx = (self.animation_frame / 10) % sparkles.len();
                    let sparkle = sparkles[sparkle_idx];

                    // For last_event, add sparkle as separate span to avoid emoji breakage
                    let sparkle_style = if is_selected {
                        Style::default().bg(Color::DarkGray)
                    } else {
                        Style::default()
                    };
                    let mut last_event_spans =
                        vec![Span::styled(format!("{} ", sparkle), sparkle_style)];
                    last_event_spans.extend(create_rainbow_line(&worker.snapshot.last_event));

                    (
                        Cell::from(Line::from(create_rainbow_line(&worker.snapshot.name))),
                        Cell::from(Line::from(create_rainbow_line(&status_text))),
                        Cell::from(Line::from(last_event_spans)),
                    )
                } else {
                    (
                        Cell::from(worker.snapshot.name.clone()),
                        Cell::from(worker.snapshot.status.label()),
                        Cell::from(worker.snapshot.last_event.clone()),
                    )
                };

            // For Running workers that are selected, apply background to all cells
            let other_cell_style =
                if worker.snapshot.status == WorkerStatus::Running && table_idx == self.selected {
                    Style::default().bg(Color::DarkGray)
                } else {
                    Style::default()
                };

            let row = Row::new(vec![
                name_cell,
                Cell::from(
                    worker
                        .snapshot
                        .issue
                        .clone()
                        .unwrap_or_else(|| "Unassigned".into()),
                )
                .style(other_cell_style),
                Cell::from(worker.snapshot.workflow.clone()).style(other_cell_style),
                Cell::from(worker.snapshot.current_step.clone().unwrap_or_else(|| {
                    if worker.snapshot.total_steps > 0 {
                        format!("0/{} steps", worker.snapshot.total_steps)
                    } else {
                        "-".into()
                    }
                }))
                .style(other_cell_style),
                Cell::from(worker.snapshot.agent.clone()).style(other_cell_style),
                Cell::from(worker.snapshot.worktree.clone()).style(other_cell_style),
                Cell::from(worker.snapshot.branch.clone()).style(other_cell_style),
                status_cell,
                last_event_cell,
            ]);

            // Only apply row style for non-Running status (to preserve rainbow colors)
            if worker.snapshot.status == WorkerStatus::Running {
                row
            } else {
                row.style(style)
            }
        });

        let header = Row::new(vec![
            Cell::from("NAME"),
            Cell::from("ISSUE"),
            Cell::from("WORKFLOW"),
            Cell::from("STEP"),
            Cell::from("AGENT"),
            Cell::from("WORKTREE"),
            Cell::from("BRANCH"),
            Cell::from("STATUS"),
            Cell::from("LAST EVENT"),
        ])
        .style(Style::default().add_modifier(Modifier::BOLD));

        let widths = [
            Constraint::Length(12),
            Constraint::Length(10),
            Constraint::Length(14),
            Constraint::Length(18),
            Constraint::Length(20),
            Constraint::Length(24),
            Constraint::Length(20),
            Constraint::Length(10),
            Constraint::Min(24),
        ];

        let table = Table::new(rows, widths)
            .header(header)
            .block(Block::default().borders(Borders::ALL).title("Workers"))
            .column_spacing(1)
            .highlight_style(Style::default().add_modifier(Modifier::REVERSED));

        frame.render_widget(table, area);
    }

    fn render_footer(&self, frame: &mut ratatui::Frame<'_>, area: Rect) {
        let lines = vec![
            Line::from(vec![
                Span::styled("q", Style::default().fg(Color::Cyan)),
                Span::raw(" quit  "),
                Span::styled("c", Style::default().fg(Color::Cyan)),
                Span::raw(" create  "),
                Span::styled("d", Style::default().fg(Color::Cyan)),
                Span::raw(" delete  "),
                Span::styled("r", Style::default().fg(Color::Cyan)),
                Span::raw(" restart  "),
                Span::styled("a", Style::default().fg(Color::Cyan)),
                Span::raw(" filter  "),
                Span::styled("w", Style::default().fg(Color::Cyan)),
                Span::raw(" workflow  "),
                Span::styled("h", Style::default().fg(Color::Cyan)),
                Span::raw(" help  "),
                Span::styled("l", Style::default().fg(Color::Cyan)),
                Span::raw(" logs"),
            ]),
            Line::from(vec![
                Span::styled("i", Style::default().fg(Color::Cyan)),
                Span::raw(": send prompt (or continue if worker selected) | "),
                Span::raw("Active workflow: "),
                Span::styled(
                    self.current_workflow_name(),
                    Style::default().fg(Color::Magenta),
                ),
            ]),
        ];

        let footer =
            Paragraph::new(lines).block(Block::default().borders(Borders::ALL).title("Controls"));
        frame.render_widget(footer, area);
    }

    fn render_modal(
        &self,
        frame: &mut ratatui::Frame<'_>,
        percent_x: u16,
        percent_y: u16,
        title: &str,
        lines: Vec<Line>,
    ) {
        let area = centered_rect(percent_x, percent_y, frame.area());
        let widget = Paragraph::new(lines)
            .wrap(Wrap { trim: true })
            .block(Block::default().borders(Borders::ALL).title(title));
        frame.render_widget(Clear, area);
        frame.render_widget(widget, area);
    }

    fn render_prompt_modal(
        &self,
        frame: &mut ratatui::Frame<'_>,
        buffer: &str,
        permission_mode: &Option<String>,
    ) {
        let area = centered_rect(70, 30, frame.area());
        let mode_str = permission_mode_label(permission_mode);
        let mode_color = match permission_mode.as_deref() {
            Some("plan") => Color::Cyan,
            Some("acceptEdits") => Color::Yellow,
            _ => Color::Green,
        };

        let lines = vec![
            Line::raw(
                "自由指示を入力してください (Enterで送信 / Escでキャンセル / Ctrl+Pでモード切替)",
            ),
            Line::raw(""),
            Line::from(Span::styled(
                buffer,
                Style::default()
                    .fg(Color::Yellow)
                    .add_modifier(Modifier::BOLD),
            )),
            Line::raw(""),
            Line::from(vec![
                Span::raw("モード: "),
                Span::styled(
                    mode_str,
                    Style::default().fg(mode_color).add_modifier(Modifier::BOLD),
                ),
            ]),
            Line::raw("Claude Codeがheadlessモードで実行されます"),
        ];
        let widget = Paragraph::new(lines)
            .wrap(Wrap { trim: false })
            .block(Block::default().borders(Borders::ALL).title("Free Prompt"));
        frame.render_widget(Clear, area);
        frame.render_widget(widget, area);
    }

    fn render_permission_modal(
        &self,
        frame: &mut ratatui::Frame<'_>,
        prompt: &PermissionPromptState,
    ) {
        let area = centered_rect(70, 45, frame.area());
        let mode_label = permission_mode_label(&prompt.request.permission_mode).to_string();
        let tools_text = Self::describe_allowed_tools(&prompt.request.allowed_tools);
        let description = prompt
            .request
            .description
            .as_deref()
            .unwrap_or("このステップに進む前に権限が必要です");

        let mut lines = Vec::new();
        lines.push(Line::from(vec![Span::styled(
            "権限確認",
            Style::default()
                .fg(Color::Yellow)
                .add_modifier(Modifier::BOLD),
        )]));
        lines.push(Line::raw(""));
        lines.push(Line::from(vec![
            Span::raw("ワーカー: "),
            Span::styled(&prompt.worker_name, Style::default().fg(Color::Cyan)),
        ]));
        lines.push(Line::from(vec![
            Span::raw("ステップ: "),
            Span::styled(&prompt.request.step_name, Style::default().fg(Color::Green)),
        ]));
        lines.push(Line::from(vec![
            Span::raw("説明: "),
            Span::raw(description),
        ]));
        lines.push(Line::from(vec![
            Span::raw("権限モード: "),
            Span::styled(mode_label, Style::default().fg(Color::Yellow)),
        ]));
        lines.push(Line::from(vec![
            Span::raw("許可ツール: "),
            Span::styled(tools_text, Style::default().fg(Color::Cyan)),
        ]));
        lines.push(Line::raw(""));

        let options = [
            (PermissionDecision::Allow, "許可する"),
            (PermissionDecision::Deny, "拒否する"),
        ];

        let mut option_spans = Vec::new();
        for (idx, (decision, label)) in options.iter().enumerate() {
            if idx > 0 {
                option_spans.push(Span::raw("    "));
            }
            let is_selected = *decision == prompt.selection;
            let style = if is_selected {
                Style::default()
                    .fg(Color::Black)
                    .bg(Color::Yellow)
                    .add_modifier(Modifier::BOLD)
            } else {
                Style::default().fg(Color::Gray)
            };
            option_spans.push(Span::styled(*label, style));
        }
        lines.push(Line::from(option_spans));
        lines.push(Line::raw(""));
        lines.push(Line::raw("←/→ で切替 • Enter/ Y = 許可 • Esc/ N = 拒否"));

        let widget = Paragraph::new(lines)
            .wrap(Wrap { trim: true })
            .block(Block::default().borders(Borders::ALL).title("Permission"));

        frame.render_widget(Clear, area);
        frame.render_widget(widget, area);
    }

    fn render_create_selection_modal(&self, frame: &mut ratatui::Frame<'_>, selected: usize) {
        let area = centered_rect(60, 40, frame.area());

        let workflow_name = self.current_workflow_name();
        let options = vec![
            format!("  ワークフローを実行 ({})", workflow_name),
            "  自由入力でワーカーを作成".to_string(),
            "  既存worktreeを使用".to_string(),
        ];

        let lines: Vec<Line> = vec![
            Line::raw("ワーカーの作成方法を選択してください"),
            Line::raw(""),
        ]
        .into_iter()
        .chain(options.iter().enumerate().map(|(i, opt)| {
            if i == selected {
                Line::from(Span::styled(
                    format!("> {}", opt),
                    Style::default()
                        .fg(Color::Yellow)
                        .add_modifier(Modifier::BOLD),
                ))
            } else {
                Line::from(opt.clone())
            }
        }))
        .chain(vec![
            Line::raw(""),
            Line::raw("↑↓: 選択移動  Enter: 決定  Esc: キャンセル"),
        ])
        .collect();

        let widget = Paragraph::new(lines).wrap(Wrap { trim: false }).block(
            Block::default()
                .borders(Borders::ALL)
                .title("Create Worker"),
        );
        frame.render_widget(Clear, area);
        frame.render_widget(widget, area);
    }

    fn render_worktree_selection_modal(
        &self,
        frame: &mut ratatui::Frame<'_>,
        worktrees: &[ExistingWorktree],
        selected: usize,
    ) {
        let area = centered_rect(70, 50, frame.area());

        let lines: Vec<Line> = vec![Line::raw("既存のworktreeを選択してください"), Line::raw("")]
            .into_iter()
            .chain(worktrees.iter().enumerate().map(|(i, wt)| {
                let display_text = format!("  {} (branch: {})", wt.path.display(), wt.branch);
                if i == selected {
                    Line::from(Span::styled(
                        format!("> {}", display_text),
                        Style::default()
                            .fg(Color::Yellow)
                            .add_modifier(Modifier::BOLD),
                    ))
                } else {
                    Line::from(display_text)
                }
            }))
            .chain(vec![
                Line::raw(""),
                Line::raw("↑↓: 選択移動  Enter: 決定  Esc: キャンセル"),
            ])
            .collect();

        let widget = Paragraph::new(lines).wrap(Wrap { trim: false }).block(
            Block::default()
                .borders(Borders::ALL)
                .title("Select Worktree"),
        );
        frame.render_widget(Clear, area);
        frame.render_widget(widget, area);
    }

    fn help_lines(&self) -> Vec<Line<'static>> {
        vec![
            Line::raw("MVP ショートカット"),
            Line::raw(""),
            Line::raw("c – ワーカーを作成（ワークフロー or 自由入力を選択）"),
            Line::raw("d – ワーカー停止と worktree 削除（アーカイブは状態削除のみ）"),
            Line::raw("r – ワーカーを再起動（アーカイブは不可）"),
            Line::raw("i – 自由指示を送信（ワーカー選択時は追加指示、アーカイブは不可）"),
            Line::raw("a – ステータスフィルタを切り替え"),
            Line::raw("w – 使用するワークフローを切り替え"),
            Line::raw("j/k または ↑/↓ – 選択移動 (ログ表示時はスクロール)"),
            Line::raw("PgUp/PgDn – ログを10行スクロール"),
            Line::raw("Home/End – ログの先頭/末尾へジャンプ"),
            Line::raw("l – 選択ワーカーのログを表示"),
            Line::raw("h – このヘルプを表示"),
            Line::raw("Shift+C – アクションログを圧縮"),
            Line::raw("Shift+I – インタラクティブClaude Code起動（権限を手動承認可能）"),
            Line::raw("q – 終了"),
            Line::raw(""),
            Line::raw("ステータス: Running/Idle/Paused/Failed/Archived(青=履歴)"),
        ]
    }

    fn log_modal_data(&self) -> (String, Vec<Line<'static>>) {
        let (all_lines, base_title): (Vec<String>, &str) =
            if let Some(view) = self.selected_worker_view() {
                if view.logs.is_empty() {
                    (
                        vec!["このワーカーのログはまだありません。".to_string()],
                        "Worker Logs",
                    )
                } else {
                    (view.logs.iter().cloned().collect(), "Worker Logs")
                }
            } else if self.log_messages.is_empty() {
                (
                    vec!["アクションログはまだありません。".to_string()],
                    "Action Logs",
                )
            } else {
                (self.log_messages.iter().cloned().collect(), "Action Logs")
            };

        let total_lines = all_lines.len();
        let visible_start = self.log_scroll.min(total_lines.saturating_sub(1));

        // Show lines from scroll position onwards
        let visible_lines: Vec<Line<'static>> = all_lines
            .iter()
            .skip(visible_start)
            .map(|s| Line::from(s.clone()))
            .collect();

        let title = if total_lines > 1 {
            format!(
                "{} (line {}/{}) [↑↓:scroll PgUp/PgDn:page Home/End:jump]",
                base_title,
                visible_start + 1,
                total_lines
            )
        } else {
            base_title.to_string()
        };

        (title, visible_lines)
    }

    fn render_log_modal(&self, frame: &mut ratatui::Frame<'_>) {
        match self.log_view_mode {
            LogViewMode::Overview => self.render_overview_tab(frame),
            LogViewMode::Detail => self.render_detail_tab(frame),
            LogViewMode::Raw => {
                let (title, lines) = self.log_modal_data();
                self.render_modal(frame, 70, 45, &title, lines);
            }
        }
    }

    fn render_overview_tab(&self, frame: &mut ratatui::Frame<'_>) {
        let area = centered_rect(80, 60, frame.area());

        if let Some(view) = self.selected_worker_view() {
            let entries = &view.structured_logs;

            if entries.is_empty() {
                let lines = vec![Line::raw("このワーカーにはまだステップログがありません。")];
                let title = "Overview [Tab:switch tabs]";
                let widget = Paragraph::new(lines)
                    .block(Block::default().borders(Borders::ALL).title(title));
                frame.render_widget(Clear, area);
                frame.render_widget(widget, area);
                return;
            }

            // Clamp selected_step to valid range to prevent panic
            let safe_selected_step = self.selected_step.min(entries.len().saturating_sub(1));

            // Build table rows
            let header = Row::new(vec![
                Cell::from("#"),
                Cell::from("Step"),
                Cell::from("Status"),
                Cell::from("Summary"),
            ])
            .style(Style::default().add_modifier(Modifier::BOLD))
            .bottom_margin(1);

            // Add status and summary processing with safe string slicing
            let rows: Vec<Row> = entries
                .iter()
                .enumerate()
                .map(|(idx, entry)| {
                    let status_str = match entry.status {
                        StepStatus::Running => "Running",
                        StepStatus::Success => "✓ Success",
                        StepStatus::Failed => "✗ Failed",
                    };

                    // Safe string truncation using chars instead of byte slicing
                    let (summary_source, prefix) =
                        if let Some(first_thought) = entry.thought_lines.first() {
                            (first_thought.clone(), "🤔 ")
                        } else if let Some(first_result) = entry.result_lines.first() {
                            (first_result.clone(), "")
                        } else {
                            ("(no result)".to_string(), "")
                        };

                    let summary_body = {
                        let chars: Vec<char> = summary_source.chars().collect();
                        if chars.len() > 60 {
                            let truncated: String = chars.iter().take(60).collect();
                            format!("{}...", truncated)
                        } else {
                            summary_source
                        }
                    };
                    let summary = format!("{}{}", prefix, summary_body);

                    let style = if idx == safe_selected_step {
                        Style::default().bg(Color::DarkGray)
                    } else {
                        Style::default()
                    };

                    Row::new(vec![
                        Cell::from(format!("{}", entry.step_index)),
                        Cell::from(entry.step_name.clone()),
                        Cell::from(status_str),
                        Cell::from(summary),
                    ])
                    .style(style)
                })
                .collect();

            let widths = [
                Constraint::Length(4),
                Constraint::Length(20),
                Constraint::Length(12),
                Constraint::Min(30),
            ];

            let table = Table::new(rows, widths).header(header).block(
                Block::default()
                    .borders(Borders::ALL)
                    .title("Overview [Tab:switch tabs | Enter:detail | j/k:select]"),
            );

            frame.render_widget(Clear, area);
            frame.render_widget(table, area);
        } else {
            // Show action logs (no structured logs available)
            let (title, lines) = self.log_modal_data();
            let widget =
                Paragraph::new(lines).block(Block::default().borders(Borders::ALL).title(title));
            frame.render_widget(Clear, area);
            frame.render_widget(widget, area);
        }
    }

    fn render_detail_tab(&self, frame: &mut ratatui::Frame<'_>) {
        let area = centered_rect(80, 60, frame.area());

        if let Some(view) = self.selected_worker_view() {
            if let Some(entry) = view.structured_logs.get(self.selected_step) {
                let mut lines = Vec::new();

                // Title
                lines.push(Line::from(format!(
                    "Step #{}: {}",
                    entry.step_index, entry.step_name
                )));
                lines.push(Line::raw(""));

                // Prompt section
                lines.push(Line::from(Span::styled(
                    "─── Prompt ───",
                    Style::default().add_modifier(Modifier::BOLD),
                )));
                for line in &entry.prompt_lines {
                    lines.push(Line::from(line.clone()));
                }
                lines.push(Line::raw(""));

                if !entry.thought_lines.is_empty() {
                    lines.push(Line::from(Span::styled(
                        "─── Thought ───",
                        Style::default().add_modifier(Modifier::BOLD),
                    )));
                    for line in &entry.thought_lines {
                        lines.push(Line::from(line.clone()));
                    }
                    lines.push(Line::raw(""));
                }

                // Result section
                lines.push(Line::from(Span::styled(
                    "─── Result ───",
                    Style::default().add_modifier(Modifier::BOLD),
                )));
                for line in &entry.result_lines {
                    lines.push(Line::from(line.clone()));
                }

                let visible_lines: Vec<Line> =
                    lines.iter().skip(self.log_scroll).cloned().collect();

                let title = format!(
                    "Detail - Step {} [Tab:switch tabs | Esc:back | ↑↓:scroll]",
                    entry.step_index
                );

                let widget = Paragraph::new(visible_lines)
                    .block(Block::default().borders(Borders::ALL).title(title))
                    .wrap(Wrap { trim: false });

                frame.render_widget(Clear, area);
                frame.render_widget(widget, area);
            } else {
                let lines = vec![Line::raw("選択されたステップが見つかりません。")];
                let widget = Paragraph::new(lines)
                    .block(Block::default().borders(Borders::ALL).title("Detail"));
                frame.render_widget(Clear, area);
                frame.render_widget(widget, area);
            }
        } else {
            let lines = vec![Line::raw("ワーカーが選択されていません。")];
            let widget =
                Paragraph::new(lines).block(Block::default().borders(Borders::ALL).title("Detail"));
            frame.render_widget(Clear, area);
            frame.render_widget(widget, area);
        }
    }

    fn add_or_update_worker(&mut self, snapshot: WorkerSnapshot) {
        if let Some(pos) = self
            .workers
            .iter()
            .position(|view| view.snapshot.id == snapshot.id)
        {
            let view = &mut self.workers[pos];
            view.update_snapshot(snapshot);
        } else {
            let view = WorkerView::new(snapshot);
            self.workers.push(view);
        }
        self.clamp_selection();
    }

    fn remove_worker(&mut self, id: WorkerId) {
        if let Some(pos) = self.workers.iter().position(|view| view.snapshot.id == id) {
            let view = self.workers.remove(pos);
            if let Err(err) = self.state_store.delete_worker(&view.snapshot.name) {
                eprintln!(
                    "Failed to delete worker state {}: {err}",
                    view.snapshot.name
                );
            }
        }
        self.clamp_selection();
    }

    fn add_worker_log(&mut self, id: WorkerId, line: String) {
        if let Some(pos) = self.workers.iter().position(|view| view.snapshot.id == id) {
            let view = &mut self.workers[pos];
            view.push_log(line);
        }
    }

    fn selected_worker_id(&self) -> Option<WorkerId> {
        let indices = self.visible_indices();
        indices
            .get(self.selected)
            .and_then(|idx| self.workers.get(*idx))
            .map(|view| view.snapshot.id)
    }

    fn selected_worker_view(&self) -> Option<&WorkerView> {
        let indices = self.visible_indices();
        indices
            .get(self.selected)
            .and_then(|idx| self.workers.get(*idx))
    }

    fn visible_indices(&self) -> Vec<usize> {
        self.workers
            .iter()
            .enumerate()
            .filter(|(_, view)| match self.status_filter {
                None => true,
                Some(status) => view.snapshot.status == status,
            })
            .map(|(idx, _)| idx)
            .collect()
    }

    fn clamp_selection(&mut self) {
        let count = self.visible_indices().len();
        let old_selected = self.selected;
        if count == 0 {
            self.selected = 0;
        } else if self.selected >= count {
            self.selected = count - 1;
        }
        // Reset log view state if worker selection changed
        if old_selected != self.selected {
            self.selected_step = 0;
            self.log_scroll = 0;
        }
    }

    fn push_log(&mut self, message: String) {
        self.push_log_with_worker(None, message);
    }

    fn push_log_with_worker(&mut self, worker: Option<&str>, message: String) {
        if self.log_messages.len() >= GLOBAL_LOG_CAPACITY {
            self.log_messages.pop_front();
        }
        let entry = ActionLogEntry {
            timestamp: OffsetDateTime::now_utc()
                .format(&Rfc3339)
                .unwrap_or_else(|_| "unknown".to_string()),
            message,
            worker: worker.map(|w| w.to_string()),
        };
        self.log_messages.push_back(format_action_log(&entry));
        if let Err(err) = self.state_store.append_action_log(&entry) {
            eprintln!("Failed to persist action log: {err}");
        }
    }

    fn current_workflow_name(&self) -> &str {
        self.workflows
            .get(self.selected_workflow_idx)
            .map(|wf| wf.name.as_str())
            .unwrap_or("n/a")
    }
}

struct WorkerView {
    snapshot: WorkerSnapshot,
    logs: VecDeque<String>,
    structured_logs: Vec<LogEntry>,
    // Parser state
    current_step_index: Option<usize>,
    current_step_name: Option<String>,
    current_prompt: Vec<String>,
    current_result: Vec<String>,
    current_thought: Vec<String>,
    in_prompt: bool,
    in_result: bool,
    in_thought: bool,
}

#[derive(Debug, Clone)]
struct LogEntry {
    step_index: usize,
    step_name: String,
    prompt_lines: Vec<String>,
    result_lines: Vec<String>,
    thought_lines: Vec<String>,
    status: StepStatus,
}

#[derive(Debug, Clone, Copy, PartialEq, Eq)]
enum StepStatus {
    Running,
    Success,
    Failed,
}

#[derive(Debug, Clone, Copy, PartialEq, Eq)]
enum LogViewMode {
    Overview,
    Detail,
    Raw,
}

impl WorkerView {
    const LOG_CAPACITY: usize = 128;

    fn new(snapshot: WorkerSnapshot) -> Self {
        Self {
            snapshot,
            logs: VecDeque::with_capacity(Self::LOG_CAPACITY),
            structured_logs: Vec::new(),
            current_step_index: None,
            current_step_name: None,
            current_prompt: Vec::new(),
            current_result: Vec::new(),
            current_thought: Vec::new(),
            in_prompt: false,
            in_result: false,
            in_thought: false,
        }
    }

    fn update_snapshot(&mut self, snapshot: WorkerSnapshot) {
        self.snapshot = snapshot;
    }

    fn push_log(&mut self, line: String) {
        if self.logs.len() >= Self::LOG_CAPACITY {
            self.logs.pop_front();
        }
        self.logs.push_back(line.clone());

        // Parse structured log markers
        self.parse_log_line(&line);
    }

    fn parse_log_line(&mut self, line: &str) {
        if line.starts_with("[STEP_START:") {
            // Extract step index and name
            if let Some(content) = line
                .strip_prefix("[STEP_START:")
                .and_then(|s| s.strip_suffix("]"))
            {
                let parts: Vec<&str> = content.splitn(2, ':').collect();
                if parts.len() == 2 {
                    if let Ok(idx) = parts[0].parse::<usize>() {
                        self.current_step_index = Some(idx);
                        self.current_step_name = Some(parts[1].to_string());
                        self.current_prompt.clear();
                        self.current_result.clear();
                        self.current_thought.clear();
                        self.in_prompt = false;
                        self.in_result = false;
                        self.in_thought = false;
                    }
                }
            }
        } else if line == "[PROMPT_START]" {
            self.in_prompt = true;
            self.in_result = false;
            self.in_thought = false;
        } else if line == "[PROMPT_END]" {
            self.in_prompt = false;
        } else if line == "[RESULT_START]" {
            self.in_prompt = false;
            self.in_result = true;
            self.in_thought = false;
        } else if line == "[RESULT_END]" {
            self.in_result = false;
        } else if line == "[THOUGHT_START]" {
            self.in_prompt = false;
            self.in_result = false;
            self.in_thought = true;
            self.current_thought.clear();
        } else if line == "[THOUGHT_END]" {
            self.in_thought = false;
        } else if line.starts_with("[STEP_END:") {
            // Finalize current step
            if let Some(content) = line
                .strip_prefix("[STEP_END:")
                .and_then(|s| s.strip_suffix("]"))
            {
                let status = match content {
                    "Success" => StepStatus::Success,
                    "Failed" => StepStatus::Failed,
                    _ => StepStatus::Running,
                };

                if let (Some(idx), Some(name)) = (self.current_step_index, &self.current_step_name)
                {
                    let entry = LogEntry {
                        step_index: idx,
                        step_name: name.clone(),
                        prompt_lines: self.current_prompt.clone(),
                        result_lines: self.current_result.clone(),
                        thought_lines: self.current_thought.clone(),
                        status,
                    };
                    self.structured_logs.push(entry);

                    // Reset state
                    self.current_step_index = None;
                    self.current_step_name = None;
                    self.current_prompt.clear();
                    self.current_result.clear();
                    self.current_thought.clear();
                    self.in_thought = false;
                }
            }
        } else if self.in_prompt && !line.starts_with("─") {
            // Collect prompt lines (skip separator lines)
            self.current_prompt.push(line.to_string());
        } else if self.in_result && !line.starts_with("─") {
            // Collect result lines (skip separator lines)
            self.current_result.push(line.to_string());
        } else if self.in_thought {
            self.current_thought.push(line.to_string());
        }
    }
}

enum InputMode {
    FreePrompt {
        buffer: String,
        force_new: bool,
        permission_mode: Option<String>,
    },
    CreateWorkerSelection {
        selected: usize,
    },
    WorktreeSelection {
        worktrees: Vec<ExistingWorktree>,
        selected: usize,
    },
}

struct PermissionPromptState {
    worker_id: WorkerId,
    worker_name: String,
    request: PermissionRequest,
    selection: PermissionDecision,
}

impl PermissionPromptState {
    fn toggle(&mut self) {
        self.selection = match self.selection {
            PermissionDecision::Allow => PermissionDecision::Deny,
            PermissionDecision::Deny => PermissionDecision::Allow,
        };
    }
}

struct PermissionTrackerEntry {
    worker_name: String,
    step_name: String,
}

fn centered_rect(percent_x: u16, percent_y: u16, area: Rect) -> Rect {
    let vertical = Layout::default()
        .direction(Direction::Vertical)
        .constraints(
            [
                Constraint::Percentage((100 - percent_y) / 2),
                Constraint::Percentage(percent_y),
                Constraint::Percentage((100 - percent_y) / 2),
            ]
            .as_ref(),
        )
        .split(area);

    Layout::default()
        .direction(Direction::Horizontal)
        .constraints(
            [
                Constraint::Percentage((100 - percent_x) / 2),
                Constraint::Percentage(percent_x),
                Constraint::Percentage((100 - percent_x) / 2),
            ]
            .as_ref(),
        )
        .split(vertical[1])[1]
}

fn format_action_log(entry: &ActionLogEntry) -> String {
    match &entry.worker {
        Some(worker) => format!("[{}][{}] {}", entry.timestamp, worker, entry.message),
        None => format!("[{}] {}", entry.timestamp, entry.message),
    }
}

fn status_color(status: WorkerStatus) -> Color {
    match status {
        WorkerStatus::Running => Color::Green,
        WorkerStatus::Paused => Color::Yellow,
        WorkerStatus::Failed => Color::Red,
        WorkerStatus::Idle => Color::Gray,
        WorkerStatus::Archived => Color::Blue,
    }
}

fn permission_mode_label(permission_mode: &Option<String>) -> &str {
    match permission_mode.as_deref() {
        None => "通常モード",
        Some("plan") => "プランモード",
        Some("acceptEdits") => "編集承認モード",
        Some(other) => other,
    }
}<|MERGE_RESOLUTION|>--- conflicted
+++ resolved
@@ -148,17 +148,14 @@
     log_view_mode: LogViewMode,
     selected_step: usize,
     animation_frame: usize,
-<<<<<<< HEAD
     permission_prompt: Option<PermissionPromptState>,
     permission_tracker: HashMap<u64, PermissionTrackerEntry>,
-=======
     pending_interactive_mode: Option<InteractiveRequest>,
 }
 
 struct InteractiveRequest {
     worker_name: String,
     worktree_path: PathBuf,
->>>>>>> a4889f50
 }
 
 impl App {
@@ -217,12 +214,9 @@
             log_view_mode: LogViewMode::Overview,
             selected_step: 0,
             animation_frame: 0,
-<<<<<<< HEAD
             permission_prompt: None,
             permission_tracker: HashMap::new(),
-=======
             pending_interactive_mode: None,
->>>>>>> a4889f50
         })
     }
 
@@ -732,14 +726,6 @@
         });
     }
 
-<<<<<<< HEAD
-    fn submit_free_prompt(
-        &mut self,
-        prompt: String,
-        force_new: bool,
-        permission_mode: Option<String>,
-    ) {
-=======
     fn start_interactive_prompt(&mut self) {
         // Get selected worker
         if let Some(worker_id) = self.selected_worker_id() {
@@ -764,7 +750,6 @@
     }
 
     fn submit_free_prompt(&mut self, prompt: String, force_new: bool, permission_mode: Option<String>) {
->>>>>>> a4889f50
         let trimmed = prompt.trim();
         if trimmed.is_empty() {
             self.push_log("空の指示は送信されませんでした".into());
